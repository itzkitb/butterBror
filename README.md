<<<<<<< HEAD
# ButterBror - Multipurpose Chat Bot for Entertainment
=======
[![.NET CI](https://github.com/itzkitb/butterBror/actions/workflows/ci.yml/badge.svg)](https://github.com/itzkitb/butterBror/actions/workflows/ci.yml)

<img 
    src="https://images.itzkitb.lol/butterbror/github_logo.png" 
    alt="logo"
/>
>>>>>>> eb57b864

ButterBror is a powerful multipurpose chat bot designed for entertainment and interaction in chats. It works simultaneously on Discord, Twitch, and Telegram, offering a wide range of fun and useful commands.

## ✨ Features and Commands

The bot offers numerous commands for various situations:

### 🎮 Entertainment and Games
* `_8ball` - Magic ball for answering questions
* `_coinflip` - Flip a coin
* `_roulette` - Roulette
* `_rr` - Russian roulette
* `_frog` - Frogs mini-game
* `_emotes` - View emotes (7TV)
* `_ccokie` - Daily cookie

### 💰 Economy
* `_balance` - Check balance
* `_hourly`, `_daily`, `_weekly`, `_monthly`, `_yearly` - Timed rewards

### 🛠 Utilities
* `_afk` / `_resumeafk` - "Away from keyboard" mode
* `_weather` - Weather forecast
* `_calc` - Calculator
* `_currency` - Currency converter
* `_ping` - Check latency & status

### 💬 Chat and Interaction
* `_firstline` / `_lastline` - First/last line in chat
* `_firstgloballine` / `_lastgloballine` - Global first/last lines
* `_ai` - AI assistant
* `_js` - Execute JavaScript code
* `_bot` - Bot information
* `_lang <en/ru>` - Set language for commands

### ❓ Help
* `_help` - List of all commands

## 🌟 Supported Platforms

The bot works simultaneously on three platforms:
- **Discord**
- **Twitch**
- **Telegram**

## 🛠 Technologies

* **Language:** C# (.NET)
* **Database:** SQLite, JSON
* **Data Storage:** `%AppData%\SillyApps\ButterBror`
* **Main Libraries:**
  - `Discord.Net` - Discord integration
  - `Telegram.Bot` - Telegram integration
  - `TwitchLib` - Twitch integration
  - `SevenTV-lib` - 7TV emotes integration
  - `Jint` / `Microsoft.CodeAnalysis.CSharp.Scripting` - Script execution
  - `DankDB` - JSON database

## 📦 Installation and Setup

### Requirements
- Installed [.NET Runtime](https://dotnet.microsoft.com/download)

### Installation Steps:

1. **Download the latest release** from [releases page](https://github.com/your-username/ButterBror/releases)

2. **Run the application** `Host.exe`
   - On first run, it will automatically create the folder `%AppData%\SillyApps\ButterBror`
   - The bot will automatically download the latest version and dependencies

3. **Configure settings**:
   - After first run, a `settings.xml` file will be created in `%AppData%\SillyApps\ButterBror`
   - Fill the file with necessary tokens and settings (see Configuration section)

4. **Restart the bot** to apply settings

## ⚙️ Configuration

The `settings.xml` file should contain the following settings:

```xml
<?xml version="1.0" encoding="utf-8"?>
<Settings>
    <!-- OpenRouter API tokens for AI features -->
    <open_router_tokens>
        <item>first_api_key</item>
        <item>second_api_key</item>
    </open_router_tokens>
    
    <!-- Discord Bot Token from https://discord.com/developers/applications -->
    <discord_token>YOUR_DISCORD_BOT_TOKEN</discord_token>
    
    <!-- 7TV Token (Your bot's Twitch nickname for 7TV integration) -->
    <seventv_token>YOUR_BOT_TWITCH_NICKNAME</seventv_token>
    
    <!-- Command prefix -->
    <prefix>!</prefix>
    
    <!-- Economy settings -->
    <taxes_cost>0.0069</taxes_cost>
    <currency_mentioner_payment>2</currency_mentioner_payment>
    <currency_mentioned_payment>8</currency_mentioned_payment>
    
    <!-- Dashboard password (SHA512 hash) -->
    <dashboard_password>6FF8E2CF58249F757ECEE669C6CB015A1C1F44552442B364C8A388B0BDB1322A7AF6B67678D9206378D8969FFEC48263C9AB3167D222C80486FC848099535568</dashboard_password>
    
    <!-- Bot name (Your bot's Twitch nickname) -->
    <bot_name>YOUR_BOT_TWITCH_NICKNAME</bot_name>
    
    <!-- GitHub token for repository interactions (create at https://github.com/settings/tokens with public_repo scope) -->
    <github_token>YOUR_GITHUB_TOKEN</github_token>
    
    <!-- Telegram Bot Token from @BotFather -->
    <telegram_token>YOUR_TELEGRAM_BOT_TOKEN</telegram_token>
    
    <!-- Twitch Configuration -->
    <twitch_user_id>YOUR_TWITCH_ACCOUNT_ID</twitch_user_id>
    <twitch_client_id>YOUR_TWITCH_CLIENT_ID</twitch_client_id>
    <twitch_secret_token>YOUR_TWITCH_SECRET_TOKEN</twitch_secret_token>
    
    <!-- Twitch Channel Lists -->
    <twitch_connect_message_channels>
        <item>CHANNEL_ID_FOR_CONNECT_MESSAGES_ANNOUNCE</item>
        <item>CHANNEL_ID_FOR_CONNECT_MESSAGES_ANNOUNCE</item>
    </twitch_connect_message_channels>
    
    <twitch_reconnect_message_channels>
        <item>CHANNEL_ID_FOR_RECONNECT_MESSAGES_ANNOUNCE</item>
        <item>CHANNEL_ID_FOR_RECONNECT_MESSAGES_ANNOUNCE</item>
    </twitch_reconnect_message_channels>
    
    <twitch_version_message_channels>
        <item>CHANNEL_ID_FOR_VERSION_MESSAGES_ANNOUNCE</item>
        <item>CHANNEL_ID_FOR_VERSION_MESSAGES_ANNOUNCE</item>
    </twitch_version_message_channels>
    
    <twitch_currency_random_event>
        <item>CHANNEL_ID_FOR_CURRENCY_EVENTS_ANNOUNCE</item>
        <item>CHANNEL_ID_FOR_CURRENCY_EVENTS_ANNOUNCE</item>
    </twitch_currency_random_event>
    
    <twitch_taxes_event>
        <item>CHANNEL_ID_FOR_TAXES_EVENTS_ANNOUNCE</item>
        <item>CHANNEL_ID_FOR_TAXES_EVENTS_ANNOUNCE</item>
    </twitch_taxes_event>
    
    <twitch_connect_channels>
        <item>CHANNEL_ID_TO_CONNECT</item>
        <item>CHANNEL_ID_TO_CONNECT</item>
    </twitch_connect_channels>
    
    <twitch_dev_channels>
        <item>CHANNEL_ID_FOR_DEVELOPMENT_ANNOUNCE</item>
        <item>CHANNEL_ID_FOR_DEVELOPMENT_ANNOUNCE</item>
    </twitch_dev_channels>
</Settings>
```

**How to get tokens:**
- **Discord:** [Discord Developer Portal](https://discord.com/developers/applications)
- **Telegram:** [@BotFather](https://t.me/BotFather)
- **Twitch:** [Twitch Developer Console](https://dev.twitch.tv/console)
- **OpenRouter:** [OpenRouter API Keys](https://openrouter.ai/keys)
- **GitHub:** [GitHub Personal Access Tokens](https://github.com/settings/tokens)

## 🤖 Usage

### Add the bot to your platforms:

- **Twitch:** Visit [https://twitch.tv/butterbror](https://twitch.tv/butterbror)
- **Telegram:** [@butterBror_bot](https://t.me/butterBror_bot)
- **Discord:** [Invite bot to server](https://discord.com/oauth2/authorize?client_id=1257568846500462593&permissions=8&response_type=code&redirect_uri=https%3A%2F%2Fitzkitb.lol%2Fbot_thanks&integration_type=0&scope=messages.read+bot+applications.commands)

### Usage examples:
```
User: _help
ButterBror: 👋 | https://itzkitb.lol/bot 

User: _weather Moscow
ButterBror: ☀️ | Ut, Khyber Pakhtunkhwa, Pakistan • 22.5°C Feels like: 20.2°C • 7.4 m/s • Clear Sky ☀️ • Pressure: 1016 hPa • UV: 4.2 • Humidity: 23% • Visibility: 24 km

User: _coinflip
ButterBror: 🪙 | Tails!
```

## 🗺 Roadmap

- [ ] **Moderation improvements** - More tools for chat management
- [ ] **Code refactoring** - Improved architecture and performance
- [ ] **New entertainment commands** - Continuously expanding functionality
- [ ] **Economic system development** - Improved in-game economy

## 👥 Contributing

We welcome contributions to the project! You can:

- [Report bugs](https://forms.gle/PY39uP9jy122VfZo6) and [suggest](https://github.com/itzkitb/butterBror/issues) new features
- Create pull requests with improvements
- Help test new versions

**Contact the developer:**
- Twitch: [https://twitch.tv/itzkitb](https://twitch.tv/itzkitb)
- Email: [itzkitb@gmail.com](mailto:itzkitb@gmail.com)

## 📄 License

This project is distributed under the MIT License. For more details, see the `LICENSE` file.

## 📞 Contacts

- **Author:** itzkitb
- **Twitch:** [https://twitch.tv/itzkitb](https://twitch.tv/itzkitb)
- **Email:** [itzkitb@gmail.com](mailto:itzkitb@gmail.com)

---

*SillyApps :P*<|MERGE_RESOLUTION|>--- conflicted
+++ resolved
@@ -1,13 +1,9 @@
-<<<<<<< HEAD
-# ButterBror - Multipurpose Chat Bot for Entertainment
-=======
 [![.NET CI](https://github.com/itzkitb/butterBror/actions/workflows/ci.yml/badge.svg)](https://github.com/itzkitb/butterBror/actions/workflows/ci.yml)
 
 <img 
     src="https://images.itzkitb.lol/butterbror/github_logo.png" 
     alt="logo"
 />
->>>>>>> eb57b864
 
 ButterBror is a powerful multipurpose chat bot designed for entertainment and interaction in chats. It works simultaneously on Discord, Twitch, and Telegram, offering a wide range of fun and useful commands.
 
